/**
@module ember
@submodule ember-routing
*/

var get = Ember.get, set = Ember.set,
    classify = Ember.String.classify;

/**
  The `Ember.Route` class is used to define individual routes. Refer to
  the [routing guide](http://emberjs.com/guides/routing/) for documentation.

  @class Route
  @namespace Ember
  @extends Ember.Object
*/
Ember.Route = Ember.Object.extend({
  /**
    @private

    @method exit
  */
  exit: function() {
    this.deactivate();
    teardownView(this);
  },

  /**
    @private

    @method enter
  */
  enter: function() {
    this.activate();
  },

  /**
    The collection of functions keyed by name available on this route as
    action targets.

    These functions will be invoked when a matching `{{action}}` is triggered
    from within a template and the application's current route is this route.

    Events can also be invoked from other parts of your application via `Route#send`.

    The context of event will be the this route.

    @see {Ember.Route#send}
    @see {Handlebars.helpers.action}

    @property events
    @type Hash
    @default null
  */
  events: null,

  /**
    This hook is executed when the router completely exits this route. It is
    not executed when the model for the route changes.

    @method deactivate
  */
  deactivate: Ember.K,

  /**
    This hook is executed when the router enters the route for the first time.
    It is not executed when the model for the route changes.

    @method activate
  */
  activate: Ember.K,

  /**
    Transition into another route. Optionally supply a model for the
    route in question. The model will be serialized into the URL
    using the `serialize` hook.

    @method transitionTo
    @param {String} name the name of the route
    @param {...Object} models the
  */
  transitionTo: function() {
    if (this._checkingRedirect) { this.redirected = true; }
    return this.router.transitionTo.apply(this.router, arguments);
  },

  /**
    Transition into another route while replacing the current URL if
    possible. Identical to `transitionTo` in all other respects.

    @method replaceWith
    @param {String} name the name of the route
    @param {...Object} models the
  */
  replaceWith: function() {
    if (this._checkingRedirect) { this.redirected = true; }
    return this.router.replaceWith.apply(this.router, arguments);
  },

  send: function() {
    return this.router.send.apply(this.router, arguments);
  },

  /**
    @private

    This hook is the entry point for router.js

    @method setup
  */
  setup: function(context) {
    this.redirected = false;
    this._checkingRedirect = true;

    if (context === undefined) {
      this.redirect();
    } else {
      this.redirect(context);
    }

    this._checkingRedirect = false;
    if (this.redirected) { return false; }

    var controller = this.controllerFor(this.routeName, context);

    if (controller) {
      this.controller = controller;
      set(controller, 'model', context);
    }

    if (this.setupControllers) {
      Ember.deprecate("Ember.Route.setupControllers is deprecated. Please use Ember.Route.setupController(controller, model) instead.");
      this.setupControllers(controller, context);
    } else {
      this.setupController(controller, context);
    }

    if (this.renderTemplates) {
      Ember.deprecate("Ember.Route.renderTemplates is deprecated. Please use Ember.Route.renderTemplate(controller, model) instead.");
      this.renderTemplates(context);
    } else {
      this.renderTemplate(controller, context);
    }
  },

  /**
    A hook you can implement to optionally redirect to another route.

    If you call `this.transitionTo` from inside of this hook, this route
    will not be entered in favor of the other hook.

    @method redirect
    @param {Object} model the model for this route
  */
  redirect: Ember.K,

  /**
    @private

    The hook called by `router.js` to convert parameters into the context
    for this handler. The public Ember hook is `model`.

    @method deserialize
  */
  deserialize: function(params, query) {
    this.currentQuery = query;
    var model = this.model(params, query);
    return this.currentModel = model;
  },

  /**
    @private

    Called when the context is changed by router.js.
  */
  contextDidChange: function() {
    this.currentModel = this.context;
  },

  /**
    A hook you can implement to convert the URL into the model for
    this route.

    ```js
    App.Router.map(function() {
      this.resource('post', {path: '/posts/:post_id'});
    });
    ```

    The model for the `post` route is `App.Post.find(params.post_id)`.

    By default, if your route has a dynamic segment ending in `_id`:

    * The model class is determined from the segment (`post_id`'s
      class is `App.Post`)
    * The find method is called on the model class with the value of
      the dynamic segment.

<<<<<<< HEAD
    TODO Find a way to use the query. Doing this automatically would
         require a way to determine which model to use; possibly by
         "singularizing" the routeName.
=======
    Note that for routes with dynamic segments, this hook is only
    executed when entered via the URL. If the route is entered
    through a transition (e.g. when using the `linkTo` Handlebars
    helper), then a model context is already provided and this hook
    is not called. Routes without dynamic segments will always
    execute the model hook.
>>>>>>> d14ded00

    @method model
    @param {Object} params the parameters extracted from the URL
    @param {Object} query Query string parameters extracted from the URL
  */
  model: function(params, query) {
    var match, name, sawParams, value;

    for (var prop in params) {
      if (match = prop.match(/^(.*)_id$/)) {
        name = match[1];
        value = params[prop];
      }
      sawParams = true;
    }

    if (!name && sawParams) { return params; }
    else if (!name) { return; }

    var className = classify(name),
        namespace = this.router.namespace,
        modelClass = namespace[className];

    Ember.assert("You used the dynamic segment " + name + "_id in your router, but " + namespace + "." + className + " did not exist and you did not override your route's `model` hook.", modelClass);
    return modelClass.find(value);
  },

  /**
    A hook you can implement to convert the route's model into parameters
    for the URL.

    ```js
    App.Router.map(function() {
      this.resource('post', {path: '/posts/:post_id'});
    });

    App.PostRoute = Ember.Route.extend({
      model: function(params) {
        // the server returns `{ id: 12 }`
        return jQuery.getJSON("/posts/" + params.post_id);
      },

      serialize: function(model) {
        // this will make the URL `/posts/12`
        return { post_id: model.id };
      }
    });
    ```

    The default `serialize` method inserts the model's `id` into the
    route's dynamic segment (in this case, `:post_id`).

    This method is called when `transitionTo` is called with a context
    in order to populate the URL.

    @method serialize
    @param {Object} model the route's model
    @param {Array} params an Array of parameter names for the current
      route (in the example, `['post_id']`.
    @return {Object} the serialized parameters
  */
  serialize: function(model, params) {
    if (params.length !== 1) { return; }

    var name = params[0], object = {};

    if (/_id$/.test(name)) {
      object[name] = get(model, 'id');
    } else {
      object[name] = model;
    }

    return object;
  },

  /**
   * A hook you can implement to convert model parameters into
   * a query string. By default, this returns the last query
   * string that was set on this handler.
   *
   * @param {Object} model
   * @return {Object}
   */
  serializeQuery: function(model) {
    return this.currentQuery;
  },

  /**
    A hook you can use to setup the controller for the current route.

    This method is called with the controller for the current route and the
    model supplied by the `model` hook.

    ```js
    App.Router.map(function() {
      this.resource('post', {path: '/posts/:post_id'});
    });
    ```

    For the `post` route, the controller is `App.PostController`.

    By default, the `setupController` hook sets the `content` property of
    the controller to the `model`.

    If no explicit controller is defined, the route will automatically create
    an appropriate controller for the model:

    * if the model is an `Ember.Array` (including record arrays from Ember
      Data), the controller is an `Ember.ArrayController`.
    * otherwise, the controller is an `Ember.ObjectController`.

    This means that your template will get a proxy for the model as its
    context, and you can act as though the model itself was the context.

    @method setupController
  */
  setupController: Ember.K,

  /**
    Returns the controller for a particular route.

    ```js
    App.PostRoute = Ember.Route.extend({
      setupController: function(controller, post) {
        this._super(controller, post);
        this.controllerFor('posts').set('currentPost', post);
      }
    });
    ```

    By default, the controller for `post` is the shared instance of
    `App.PostController`.

    @method controllerFor
    @param {String} name the name of the route
    @param {Object} model the model associated with the route (optional)
    @return {Ember.Controller}
  */
  controllerFor: function(name, model) {
    var container = this.router.container,
        controller = container.lookup('controller:' + name);

    if (!controller) {
      model = model || this.modelFor(name);

      Ember.assert("You are trying to look up a controller that you did not define, and for which Ember does not know the model.\n\nThis is not a controller for a route, so you must explicitly define the controller ("+this.router.namespace.toString() + "." + Ember.String.capitalize(Ember.String.camelize(name))+"Controller) or pass a model as the second parameter to `controllerFor`, so that Ember knows which type of controller to create for you.", model || this.container.lookup('route:' + name));

      controller = Ember.generateController(container, name, model);
    }

    return controller;
  },

  /**
    Returns the current model for a given route.

    This is the object returned by the `model` hook of the route
    in question.

    @method modelFor
    @param {String} name the name of the route
    @return {Object} the model object
  */
  modelFor: function(name) {
    var route = this.container.lookup('route:' + name);
    return route && route.currentModel;
  },

  /**
    A hook you can use to render the template for the current route.

    This method is called with the controller for the current route and the
    model supplied by the `model` hook. By default, it renders the route's
    template, configured with the controller for the route.

    This method can be overridden to set up and render additional or
    alternative templates.

    @method renderTemplate
    @param {Object} controller the route's controller
    @param {Object} model the route's model
  */
  renderTemplate: function(controller, model) {
    this.render();
  },

  /**
    Renders a template into an outlet.

    This method has a number of defaults, based on the name of the
    route specified in the router.

    For example:

    ```js
    App.Router.map(function() {
      this.route('index');
      this.resource('post', {path: '/posts/:post_id'});
    });

    App.PostRoute = App.Route.extend({
      renderTemplate: function() {
        this.render();
      }
    });
    ```

    The name of the `PostRoute`, as defined by the router, is `post`.

    By default, render will:

    * render the `post` template
    * with the `post` view (`PostView`) for event handling, if one exists
    * and the `post` controller (`PostController`), if one exists
    * into the `main` outlet of the `application` template

    You can override this behavior:

    ```js
    App.PostRoute = App.Route.extend({
      renderTemplate: function() {
        this.render('myPost', {   // the template to render
          into: 'index',          // the template to render into
          outlet: 'detail',       // the name of the outlet in that template
          controller: 'blogPost'  // the controller to use for the template
        });
      }
    });
    ```

    Remember that the controller's `content` will be the route's model. In
    this case, the default model will be `App.Post.find(params.post_id)`.

    @method render
    @param {String} name the name of the template to render
    @param {Object} options the options
  */
  render: function(name, options) {
    Ember.assert("The name in the given arguments is undefined", arguments.length > 0 ? !Ember.isNone(arguments[0]) : true);

    if (typeof name === 'object' && !options) {
      options = name;
      name = this.routeName;
    }

    name = name ? name.replace(/\//g, '.') : this.routeName;

    var container = this.container,
        view = container.lookup('view:' + name),
        template = container.lookup('template:' + name);

    if (!view && !template) { return; }

    options = normalizeOptions(this, name, template, options);
    view = setupView(view, container, options);

    if (options.outlet === 'main') { this.lastRenderedTemplate = name; }

    appendView(this, view, options);
  },

  willDestroy: function() {
    teardownView(this);
  }
});

function parentRoute(route) {
  var handlerInfos = route.router.router.currentHandlerInfos;

  var parent, current;

  for (var i=0, l=handlerInfos.length; i<l; i++) {
    current = handlerInfos[i].handler;
    if (current === route) { return parent; }
    parent = current;
  }
}

function parentTemplate(route, isRecursive) {
  var parent = parentRoute(route), template;

  if (!parent) { return; }

  Ember.warn("The immediate parent route did not render into the main outlet and the default 'into' option may not be expected", !isRecursive);

  if (template = parent.lastRenderedTemplate) {
    return template;
  } else {
    return parentTemplate(parent, true);
  }
}

function normalizeOptions(route, name, template, options) {
  options = options || {};
  options.into = options.into ? options.into.replace(/\//g, '.') : parentTemplate(route);
  options.outlet = options.outlet || 'main';
  options.name = name;
  options.template = template;

  Ember.assert("An outlet ("+options.outlet+") was specified but this view will render at the root level.", options.outlet === 'main' || options.into);

  var controller = options.controller, namedController;

  if (options.controller) {
    controller = options.controller;
  } else if (namedController = route.container.lookup('controller:' + name)) {
    controller = namedController;
  } else {
    controller = route.routeName;
  }

  if (typeof controller === 'string') {
    controller = route.container.lookup('controller:' + controller);
  }

  options.controller = controller;

  return options;
}

function setupView(view, container, options) {
  var defaultView = options.into ? 'view:default' : 'view:toplevel';

  view = view || container.lookup(defaultView);

  if (!get(view, 'templateName')) {
    set(view, 'template', options.template);

    set(view, '_debugTemplateName', options.name);
  }

  set(view, 'renderedName', options.name);
  set(view, 'controller', options.controller);

  return view;
}

function appendView(route, view, options) {
  if (options.into) {
    var parentView = route.router._lookupActiveView(options.into);
    route.teardownView = teardownOutlet(parentView, options.outlet);
    parentView.connectOutlet(options.outlet, view);
  } else {
    var rootElement = get(route, 'router.namespace.rootElement');
    route.router._connectActiveView(options.name, view);
    route.teardownView = teardownTopLevel(view);
    view.appendTo(rootElement);
  }
}

function teardownTopLevel(view) {
  return function() { view.destroy(); };
}

function teardownOutlet(parentView, outlet) {
  return function() { parentView.disconnectOutlet(outlet); };
}

function teardownView(route) {
  if (route.teardownView) { route.teardownView(); }

  delete route.teardownView;
  delete route.lastRenderedTemplate;
}

function Query(route, object, query) {
  this.route = route;
  this.object = object;
  this.query = query;
}<|MERGE_RESOLUTION|>--- conflicted
+++ resolved
@@ -196,24 +196,21 @@
     * The find method is called on the model class with the value of
       the dynamic segment.
 
-<<<<<<< HEAD
-    TODO Find a way to use the query. Doing this automatically would
-         require a way to determine which model to use; possibly by
-         "singularizing" the routeName.
-=======
     Note that for routes with dynamic segments, this hook is only
     executed when entered via the URL. If the route is entered
     through a transition (e.g. when using the `linkTo` Handlebars
     helper), then a model context is already provided and this hook
     is not called. Routes without dynamic segments will always
     execute the model hook.
->>>>>>> d14ded00
 
     @method model
     @param {Object} params the parameters extracted from the URL
     @param {Object} query Query string parameters extracted from the URL
   */
   model: function(params, query) {
+    // TODO Find a way to use the query. Doing this automatically would
+    // require a way to determine which model to use; possibly by
+    // "singularizing" the routeName.
     var match, name, sawParams, value;
 
     for (var prop in params) {
