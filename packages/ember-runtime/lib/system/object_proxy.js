require('ember-runtime/system/object');

var get = Ember.get,
    set = Ember.set,
    addBeforeObserver = Ember.addBeforeObserver,
    addObserver = Ember.addObserver,
    removeBeforeObserver = Ember.removeBeforeObserver,
    removeObserver = Ember.removeObserver,
    propertyWillChange = Ember.propertyWillChange,
    propertyDidChange = Ember.propertyDidChange;

function contentPropertyWillChange(content, contentKey) {
  var key = contentKey.slice(8); // remove "content."
  if (key in this) { return; }  // if shadowed in proxy
  propertyWillChange(this, key);
}

function contentPropertyDidChange(content, contentKey) {
  var key = contentKey.slice(8); // remove "content."
  if (key in this) { return; } // if shadowed in proxy
  propertyDidChange(this, key);
}

/**
  @class

  `Ember.ObjectProxy` forwards all properties not defined by the proxy itself
  to a proxied `content` object.

      object = Ember.Object.create({
        name: 'Foo'
      });
      proxy = Ember.ObjectProxy.create({
        content: object
      });

      // Access and change existing properties
      proxy.get('name') // => 'Foo'
      proxy.set('name', 'Bar');
      object.get('name') // => 'Bar'

      // Create new 'description' property on `object`
      proxy.set('description', 'Foo is a whizboo baz');
      object.get('description') // => 'Foo is a whizboo baz'

  While `content` is unset, setting a property to be delegated will throw an Error.

      proxy = Ember.ObjectProxy.create({
        content: null,
        flag: null
      });
      proxy.set('flag', true);
      proxy.get('flag'); // => true
      proxy.get('foo'); // => undefined
      proxy.set('foo', 'data'); // throws Error

  Delegated properties can be bound to and will change when content is updated.

  Computed properties on the proxy itself can depend on delegated properties.

      ProxyWithComputedProperty = Ember.ObjectProxy.extend({
        fullName: function () {
          var firstName = this.get('firstName'),
              lastName = this.get('lastName');
          if (firstName && lastName) {
            return firstName + ' ' + lastName;
          }
          return firstName || lastName;
        }.property('firstName', 'lastName')
      });
      proxy = ProxyWithComputedProperty.create();
      proxy.get('fullName'); => undefined
      proxy.set('content', {
        firstName: 'Tom', lastName: 'Dale'
      }); // triggers property change for fullName on proxy
      proxy.get('fullName'); => 'Tom Dale'
*/
Ember.ObjectProxy = Ember.Object.extend(
/** @scope Ember.ObjectProxy.prototype */ {
  /**
    The object whose properties will be forwarded.

    @type Ember.Object
    @default null
  */
  content: null,
  /** @private */
<<<<<<< HEAD
  willWatchProperty: function (key) {
    var contentKey = 'content.' + key;
    addBeforeObserver(this, contentKey, null, contentPropertyWillChange);
    addObserver(this, contentKey, null, contentPropertyDidChange);
  },
  /** @private */
  didUnwatchProperty: function (key) {
    var contentKey = 'content.' + key;
    removeBeforeObserver(this, contentKey, null, contentPropertyWillChange);
    removeObserver(this, contentKey, null, contentPropertyDidChange);
  },
  /** @private */
  unknownProperty: function (key) {
=======
  _contentDidChange: Ember.observer(function() {
    Ember.assert("Can't set ObjectProxy's content to itself", this.get('content') !== this);
  }, 'content'),
  /** @private */
  delegateGet: function (key) {
>>>>>>> 3fb87cf0
    var content = get(this, 'content');
    if (content) {
      return get(content, key);
    }
  },
  /** @private */
  setUnknownProperty: function (key, value) {
    var content = get(this, 'content');
    if (!content) {
      throw new Error('Unable to delegate set without content for property: ' + key);
    }
    return set(content, key, value);
  }
});<|MERGE_RESOLUTION|>--- conflicted
+++ resolved
@@ -84,8 +84,10 @@
     @default null
   */
   content: null,
+  _contentDidChange: Ember.observer(function() {
+    Ember.assert("Can't set ObjectProxy's content to itself", this.get('content') !== this);
+  }, 'content'),
   /** @private */
-<<<<<<< HEAD
   willWatchProperty: function (key) {
     var contentKey = 'content.' + key;
     addBeforeObserver(this, contentKey, null, contentPropertyWillChange);
@@ -99,13 +101,6 @@
   },
   /** @private */
   unknownProperty: function (key) {
-=======
-  _contentDidChange: Ember.observer(function() {
-    Ember.assert("Can't set ObjectProxy's content to itself", this.get('content') !== this);
-  }, 'content'),
-  /** @private */
-  delegateGet: function (key) {
->>>>>>> 3fb87cf0
     var content = get(this, 'content');
     if (content) {
       return get(content, key);
