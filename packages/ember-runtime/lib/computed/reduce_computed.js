--- conflicted
+++ resolved
@@ -228,11 +228,7 @@
         sliceIndex,
         observerContexts;
 
-<<<<<<< HEAD
-    observerContexts = this.trackRemove(dependentKey, index, removedCount);
-=======
     observerContexts = this.trackRemove(dependentKey, normalizedIndex, removedCount);
->>>>>>> 3bc748ed
 
     function removeObservers(propertyKey) {
       observerContexts[sliceIndex].destroyed = true;
@@ -281,11 +277,7 @@
         this.instanceMeta.context, this.getValue(), item, changeMeta, this.instanceMeta.sugarMeta));
     }, this);
 
-<<<<<<< HEAD
-    this.trackAdd(dependentKey, index, observerContexts);
-=======
     this.trackAdd(dependentKey, normalizedIndex, observerContexts);
->>>>>>> 3bc748ed
   },
 
   itemPropertyWillChange: function (obj, keyName, array, observerContext) {
