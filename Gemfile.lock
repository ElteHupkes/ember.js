--- conflicted
+++ resolved
@@ -27,11 +27,7 @@
 PATH
   remote: .
   specs:
-<<<<<<< HEAD
-    ember-source (1.1.3.pre)
-=======
     ember-source (1.2.0.pre)
->>>>>>> 81c2ff38
       handlebars-source (= 1.1.1)
 
 GEM
