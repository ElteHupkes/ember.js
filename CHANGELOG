<<<<<<< HEAD
* Ember 1.1.2 (October 25, 2013)*

  * [BUGFIX] Fix failures in component rendering. - Fixes #3637

* Ember 1.1.1 (October 23, 2013)*

  * [BUGFIX] Allow Ember.Object.create to accept an Ember.Object.

* Ember 1.1.0 (October 21, 2013)*

  * Make Ember.run.later more flexible with arguments - Fixes #3072
  * Add assertion upon too many ajaxStop's.
  * [BUGFIX] Fix an issue with concatenatedProperties.
  * [BUGFIX] Throw a sensible exception from SubArray.removeItem when not found.
  * [BUGFIX] Fix evaluateUnboundHelper properties
  * Use Ember.Error consistently.
  * [BUGFIX] Make Component.sendAction behave the same as {{action}} helper.
  * [BUGFIX] uniq reduceComputed dependent keys.
  * Don't allow registration of undefined factories.
  * Decamelize handles strings with numbers
  * [BUGFIX] Allow a reduceComputed to have an undefined initialValue.
  * disallow container registration if the corresponding singleton lookup has already occurred Conflicts: 	packages/container/tests/container_test.js
  * [BUGFIX] Soft-deprecate mixed binding syntax in view helper
  * Universalize {{view}} helper quoteless binding syntax, prevent id binding
  * disallow container registration if the corresponding singleton lookup has already occurred
  * [BUGFIX] Fix edge case in `TrackedArray`
  * Remove Route#redirect soft deprecation
  * [BUGFIX] link-to, bound helper issues with arrays of primitives
  * [BUGFIX] Don't use incompatible array methods
  * [BUGFIX] `Ember.Object.extend` should allow any prorerty
  * [BUGFIX] Fix to return `undefined` for `href` of {{link-to}}
  * [BUGFIX] `Ember.keys` should return own property
  * [BUGFIX] Fixes #3332 - Array Computed Properties should update synchronously
  * [BUGFIX] Fixes issue when content is undefined for Ember.Select with optgroup
  * [BUGFIX] `Ember.SubArray` operation composition fix.
  * [BUGFIX] Fire observers for array computed changes.
  * [BUGFIX] Added tests failing for issue #3331
  * Fix a bug in suspendListeners
  * [BUGFIX] Optimization: Clear the meta cache without using observers.
  * [BUGFIX] Calling `replaceIn` would incorrectly move views from the `hasElement` to `inDOM`
  * [BUGFIX] ReduceComputedProperty ignore invalidated property observers.
  * Set source object as context for callbacks in computed array property
  * allow to inject falsy values like 'false' and 'null'
  * `Ember.TargetActionSupport`'s `sendAction` should support `null` as context.
  * Create Ember.libraries for keeping track of versions for debugging. emberjs/data#1051
  * components should declare actions in the actions hash
  * Close #3307 – Fix unexpected behavior with functions in concatenated properties
  * Add shortcut for whitelisting all modifier keys on {{action}} Modifier key-independent action helper use cases can be less verbose and more future-proof.
  * Only throw an initialValue error if it is null or undefined (i.e. not 0 or some other falsy value)
  * Improve message and logic around UnrecognizedURLError
  * Incorrect error message in router.js
  * Install default error handler on ApplicationRoute#actions, not #events
=======
* Ember 1.2.0-beta.4 (November 15, 2013)*

* Allow keyboard events to work with the action helper.
* Enumerable#any no longer returns false if NaN is matched - Fixes #3736
* PromiseProxy should merely observe promises. - Fixes #3714
* Fix issue with templateName in Route and render. - Fixes #3502
* Sort guid fallback unconfused by ObjectProxy.
* The router should cleanup itself upon destroy.
* Correct `Em.typeOf` docs re: boxed types.
* Update for Handlebars 1.1
* Allow test helpers to be injected on specific object.

* Ember 1.2.0-beta.3 (November 01, 2013)*

* Update router.js
* [BUGFIX] Give precedence to routes with more static segments. Fixes #3573
* [BUGFIX] Improve unhandled action error messages
* [BUGFIX] Bubble `loading` action above pivot route

* Ember 1.2.0-beta.2 (October 25, 2013)*

* [BUGFIX] reduceComputed ignore changes during reset.
* [BUGFIX] reduceComputed handle out-of-range index.
* [BUGFIX] Allow Ember.Object.create to accept an Ember.Object.

* Ember 1.2.0-beta.1 (October 21, 2013)*

* [FEATURE] Add support for nested loading/error substates. A loading substate will be entered when a slow-to-resolve promise is returned from one of the Route#model hooks during a transition and an appropriately-named loading template/route can be found.  An error substate will be entered when one of the Route#model hooks returns a rejecting promise and an appropriately-named error template/route can be found.
* [FEATURE] Components and helpers registered on the container can be rendered in templates via their dasherized names. E.g. {{helper-name}} or {{component-name}}
* [FEATURE] Add a `didTransition` hook to the router.
* [FEATURE] Add a non-block form link-to helper. E.g {{link-to "About us" "about"}} will have "About us" as link text and will transition to the "about" route. Everything works as with the block form link-to.
* [FEATURE] Add support for nested loading/error substates. A loading substate will be entered when a slow-to-resolve promise is returned from one of the Route#model hooks during a transition and an appropriately-named loading template/route can be found.  An error substate will be entered when one of the Route#model hooks returns a rejecting promise and an appropriately-named error template/route can be found.
* [FEATURE] Add sortBy using Ember.compare to the Enumerable mixin
* [FEATURE reduceComputedSelf] reduceComputed dependent keys may refer to @this.
* [BUGFIX] reduceComputed handle out of range indexes.
* Update Ember.immediateObserver and Ember.beforeObserver to match the new Ember.observer style.
* Make Ember.observer work with the function as the last argument.
* Ember.run.debounce and throttle accept string numbers like time interval
* Use Ember.Error consistently.
* Add assertion upon too many ajaxStop's.
* Introduce registerAsyncHelper which allows for unchained async helpers
* Ember-testing should not cause a test failure when aborting transitions
* Ember.Test Helpers no longer need to be chained
* Refactored promises usage
* Should not reference global `Handlebars` object, use `Ember.Handlebars` instead
* Added support for jQuery as a `require` module
* Decamelize handles strings with numbers
* disallow container registration if the corresponding singleton lookup has already occurred
* collection view will now defer all normalization to the resolver
* Remove Route#redirect soft deprecation
* Universalize {{view}} helper quoteless binding syntax, prevent id binding
* prefer Ember.Logger.assert over Logger error + setTimeout throw.
* Allow for the initial router to be resolved.
* Don't allow registration of undefined factories.
* Add `Ember.Subarray.prototype.toString`.
* [Improved assert for #3457] provide helpful assertion if needs is specified but no container is present.
* Update router.js to bc22bb4d59e48d187f8d60db6553d9e157f06789
* Update route recognizer
* Allow apps with custom jquery builds to exclude the event-alias module
* Removes long-deprecated getPath/setPath

* Ember 1.1.0 (October 21, 2013)*

* Make Ember.run.later more flexible with arguments - Fixes #3072
* Add assertion upon too many ajaxStop's.
* [BUGFIX] Fix an issue with concatenatedProperties.
* [BUGFIX] Throw a sensible exception from SubArray.removeItem when not found.
* [BUGFIX] Fix evaluateUnboundHelper properties
* Use Ember.Error consistently.
* [BUGFIX] Make Component.sendAction behave the same as {{action}} helper.
* [BUGFIX] uniq reduceComputed dependent keys.
* Don't allow registration of undefined factories.
* Decamelize handles strings with numbers
* [BUGFIX] Allow a reduceComputed to have an undefined initialValue.
* [BUGFIX] Soft-deprecate mixed binding syntax in view helper
* Universalize {{view}} helper quoteless binding syntax, prevent id binding
* disallow container registration if the corresponding singleton lookup has already occurred
* [BUGFIX] Fix edge case in `TrackedArray`
* Remove Route#redirect soft deprecation
* [BUGFIX] link-to, bound helper issues with arrays of primitives
* [BUGFIX] Don't use incompatible array methods
* [BUGFIX] `Ember.Object.extend` should allow any prorerty
* [BUGFIX] Fix to return `undefined` for `href` of {{link-to}}
* [BUGFIX] `Ember.keys` should return own property
* [BUGFIX] Fixes #3332 - Array Computed Properties should update synchronously
* [BUGFIX] Fixes issue when content is undefined for Ember.Select with optgroup
* [BUGFIX] `Ember.SubArray` operation composition fix.
* [BUGFIX] Fire observers for array computed changes.
* [BUGFIX] Added tests failing for issue #3331
* Fix a bug in suspendListeners
* [BUGFIX] Optimization: Clear the meta cache without using observers.
* [BUGFIX] Calling `replaceIn` would incorrectly move views from the `hasElement` to `inDOM`
* [BUGFIX] ReduceComputedProperty ignore invalidated property observers.
* Set source object as context for callbacks in computed array property
* allow to inject falsy values like 'false' and 'null'
* `Ember.TargetActionSupport`'s `sendAction` should support `null` as context.
* Create Ember.libraries for keeping track of versions for debugging. emberjs/data#1051
* components should declare actions in the actions hash
* Close #3307 – Fix unexpected behavior with functions in concatenated properties
* Add shortcut for whitelisting all modifier keys on {{action}} Modifier key-independent action helper use cases can be less verbose and more future-proof.
* Only throw an initialValue error if it is null or undefined (i.e. not 0 or some other falsy value)
* Improve message and logic around UnrecognizedURLError
* Incorrect error message in router.js
* Install default error handler on ApplicationRoute#actions, not #events
>>>>>>> 81c2ff38

*Ember 1.0.0 (August 31, 2013)*

* Fix nested `{{yield}}`
* `ReduceComputed` groups changed properties.
* Multiple fixes and improvements to the new Array Computed Properties
* Adds the ability to specify view class for render
* Restructure controller init, to minimize property lookups
* Provide hook for persistence libraries to inject custom find behavior.
* Sync router.js
* Controller#controllers property should be readOnly
* Invalid Controller#controllers accesses throw runtime exceptions
* Inform about the Ember Inspector if not installed
* Don't force a layout on registered components
* Make TextField and TextArea components
* Adds Function.prototype.observesImmediately
* Move ember-states into a plugin: https://github.com/emberjs/ember-states
* Update Backburner
* Disabled model factory injections by default.
* Fix bug where link-to wouldn't be active even if resource is active
* Add Ember.PromiseProxyMixin
* Some fixes to grouped each
* Update to rsvp-2.0.2; fixes unit tests for RSVP#rethrow in IE 6,7,8
* Rename computed array macros to match #3158
* Consider `controllerName` in Ember.Route#render()
* Allow a template explicitly set on a view to be used when rendering a route.


*Ember 1.0.0-rc.8 (August 28, 2013)*

* View, controller & route action handlers are now expected to be defined on an `actions` object.
* registerBoundHelper won't treat quoted strings / numbers as paths
* Array Computed Properties
* Rename bindAttr to bind-attr.
* Rename linkTo to link-to.
* Improved default route.serialize behavior. It will now attempt to populate named properties with the corresponding property on the model.
* Added Ember.getProperties
* Smarter linkTo observers
* Fix `Ember.EnumerableUtils#replace` to allow large size of array
* rsvp.js refresh with RSVP#rethrow and promise#fail
* Make sets during init behave the same as create(props)
* Continue to make view creation container aware
* Sync router.js - Closes #3153, #3180
* Application#resolver -> Application#Resolver
* The resolver now provides the normalization
* Add currentRouteName to ApplicationController
* Lookup itemViewClass and emptyView of collectionView if given as string
* Change behavior around uncached computed properties.
* Aliased xProperty methods in enumerable to xBy and aliased some and someProperty to any and anyBy respectively
* Factory Injections
* Support replaceURL on HashLocation
* Assorted performance improvements
* Add Ember.on, Function.prototype.on, init event
* Fix some `{{yield}}` bugs
* Improved `Route#controllerFor` to support `controllerName` and non-route lookups


*Ember 1.0.0-rc.7 (August 14, 2013)*

* correctly preserve a views container
* Reference to RSVP repo for documentation
* Remove obsolete paragraph from ObjectController comments
* Add rel attribute binding to linkTo helper
* Add Ember.DataAdapter in ember-extension-support
* Asserts that a target element is in the DOM on `appendTo` and `replaceIn`.
* add Ember.create unit test, preventing parent object's pollute
* Sync with router.js
* fix #3094
* View event handlers inside eventManager should be wrapped in run loop
* fix #3093
* Handlebars template properties should not be methods
* Add assert that `this` is correct in deferReadiness and advanceReadiness. @stefanpenner / @lukemelia
* Remove `previousObject` argument from `Ember.Enumerable#nextObject`
* Remove `context` argument from `Ember.Enumerable#nextObject`
* Fixed some docs for Ember.Route
* Added the ability to send a context with actions in components
* Fixed a typo in documentation for {{log}}
* Added `mergedProperties` to ember-metal, Ember.Route's `events`
* render helper: falsy contexts no longer treated as absent
* Fix yield helper to only be craycray for components
* Components should not be singleton (just like views)
* Make methods on the router overridable. Denote private methods with _
* router.js sync - don't overwrite URL's on noop transitions
* adding docs for observers
* Clearer messaging for  changes and removal of bad assert
* Removed old-router
* Clarified Ember.warn message for linkTo loading state
* linkTo param of 0 should be treated as a url param
* Aborts/redirects in willTransition don't enter LoadingRoute
* Assertion if incrementProperty given non-numeric value
* Add sendAction() to Ember.Component
* {{yield}} view should be virtual
* Remove warning about route rendering that was inaccurate and confusing
* Fix {{template}} deprecation warnings in tests
* Ember.controllerFor and Route#controllerFor no longer generate controllers
* improve readability of some exceptions caught b
* update release rakefile to work with the updated website
* Clean up Handlebars helpers registered in tests
* Better route assertions - Fixes #2003
* Mixins don't technically extend Ember.Mixin
* Docs and whitespace cleanup
* Re-add Ember.Object.create docs and document createWithMixins
* Revert "document the create method in for subclasses of Ember.Object"
* router.js sync - simplified transition promise chain
* Added a License to the gemspec - Fixes #3050
* Only use valueNormalizer if one is present insideGroup. Fixes #2809
* Remove unnecessary assertion for `Ember.inspect`
* Fixed problem with dependentKeys on registerBoundHelper.
* Should allow numbers in tagNames i.e. h1-6
* [CVE-2013-4170] Fix for Potential XSS Exploit When Binding to User-Supplied Data
* Update component_registration_test.js to use component vs. control
* Fix test to normalize URL for IE7
* Fix date assertion that returned by `Ember.inspect`
* fix tests, isolate keywords in component, yield back controller and keywords in addition to context
* Add some more tests to stress-test yield
* Make yielded content look at the original context
* Don't set context in Ember.controllerFor
* Tweak htmlSafe docs
* Improve error message for missing itemView
* Improve assertion for non-Array passed to #each
* Add Example for Ember.computed.alias
* Remove unreferenced property `Ember.Comparable#isComparable`
* Remove unused argument for `Ember.Array#objectAt`
* Fix indeterminate checkbox that is set on insert
* Add jQuery 1.9 to testing rake task
* Support object with `Ember.String.fmt`
* Add 'date', 'regexp' and 'error' supprot to `Ember.inspect`
* Improve `Ember.inspect` for array
* Fix replacement for `Ember.String.fmt` to be parsed as decimal digit
* Upgrade to latest router.js
* {{input}} helper doesn't override default type
* Deprecate `template` in favor of `partial`
* Document htmlSafe
* upgrade RSVP
* Expose `options` arg in `debugger` HB helper
* Use the original arg length of wrapped CP funcs, still call the wrapper
* Documentation for sendEvent and doc change in removeListeners
* Fixed incorrect example of multi-arg registerBoundHelper
* Support indeterminate property in checkboxes
* Fix: didInsertElement was fired twice
* upload prod builds to s3
* Application#setupForTesting should set `Ember.testing = true`
* remove un-needed context preservation
* Don't push childViews if undefined/invalid (issue #2967)
* keyEvent integration test helper to simulate keydown, keypress etc.
* Add documentation to cover the `{{each}}` helper's `emptyViewClass` option.
* Removes an unused Ember.get include
* Improve Ember.Logger setup - Fixes #2962
* Better documentation for Ember.run.throttle and debounce
* Update Backburner.js
* View helper learns about the container
* Fix the jQuery patch code for ember-testing click in Firefox.
* update ember-dev to give proper assertion test failures
* [fixes #2947] container#unregister
* Validate fullNames on resolve
* Route#model by default now uses lookupFactory
* add resolveModel to the default resolver
* fix deprecation warning
* ember-application test refactoring
* Specify controller of a route via controllerName
* Remove non ASCII character in handlebars assertion error message
* .jshintrc: set browser:false
* Throw exception on invalid arguments for pushObjects method (issue #2848)
* {{linkTo}} bound contexts, loading class
* Use released handlebars
* Fixed bug in Ember.Application#reset that calls `startRouting` twice.
* assert that item view exists in container and camelize lookup name
* Remove property for compatibility
* Created helpful error message when using @each on an array that does not return objects
* Update Router.js: slashless handleURL, numeric/string params
* Allows itemView option into the each/collection helper. If itemView exists and there is a controller container, then it will attempt to resolve the view via the container.
* Add Ember.Route#disconnectOutlet, to allow for clearing a previously rendered outlet. Fixes #2002
* remove duplication of testing for Ember.run.debounce
* Update supported ruby version
* Updated JSBin And JSFiddle links to point to working fiddle/bin
* Document the container
* Use Ember.isNone instead of Ember.none
* Quoteless route param in linkTo performs lookup
* Allow value of TextField to be 0
* Fire mousedown & mouseup on clicks, plus focus for text fields.
* Add a check for jQuery versions with a specific checkbox click bug.
* warns when trying to get a falsy property
* Updating new Ember.Component documentation to remove confusion
* Stringify linkTo examples
* Update router.js. Fixes #2897.
* Added functionality to Router.map to allow it to be called multiple times without the map being overwritten. Allows routes to be added at runtime. One test with multiple cases also added.
* Revert "Use Ember setter to set Ember.Route controller."
* Calling router.map now appends the routes instead of replacing them
* simplify history.state support check
* Polyfill history.state for non-supporting browsers
* Switch from unbind to off for router location events
* Support grouping option for Ember.Select using optgroup
* Update Handlebars version to 1.0.0
* Show `beforeModel` and `afterModel` in API Route docs
* update lock file
* Add tests for #1866 - loc helper
* add loc helper
* document  ember-testing helpers

*Ember 1.0.0-rc.6 (June 23, 2013)*

* Refactored `Ember.Route`s teardown mechanism for rendered views. This fixes #2857, previously multiple outlets were not tore down.
* Rename Control to Component. This avoids conflicts with the existing (behind-a-flag) control and is clearer about intent.
* Remove Ember.register to avoid introducing yet-another registration mechanism and move the logic into Ember.Handlebars.helper.
* Add test for parentViewDidChange event.
* Trigger parentViewDidChange event.[Fixes #2423]
* Make `control` helper more resilient.
* Ember.Select 0 can now be the selected value [Fixes #2763]
* Fix Ember.Select example.
* Ember.Control add inline docs.
* Add Ember.Control
* Make template loader an initializer
* Add lookupFactory
* Fix to support jQuery 1.7
* In mid-transition, `modelFor` accepts both camelCase and underscore naming
* In StateManager, use instanceof check instead of the legacy isState attribute. This is potentially breaking, but very unlikely to affect real-world code.
* StateManager and states now pass their `container` to child states.
* Ember.Test tests refactor
* Ember.Test fix wait helper resolution value
* Router facelift – Async transitions
* Ember.Test find helper no longer throws an error if the selector is not found.
* Additional API docs for LinkView
* [Fixes #2840] - textfield binding issue with null
* Update Backburner.js
* Make sure we are inside a run loop before syncing
* Inline helper function, remove uneeded function call.
* Remove unnecessary function call from `Ember.normalizeTuple`
* Ember.SortableMixin: new option sortFunction
* Update docs so that `Ember.View.$` is a method, not a property.
* Add documentation to cover LinkView's `eventName` property
* Improve docs for event names
* Remove expectAssertion in favor of ember-dev
* Added ability to change event type on which Ember.LinkView is triggered
* ContainerView#initializeViews learns about the container
* Improve Ember.View#createChildView container support
* Ensure assertion failures are test failures.
* Fix failing tests for non-blocking assertions
* Make the test suite work with non-blocking assertions
* Utilize the browser console.assert when possible
* Added custom test helper for testing assertions: expectAssertion
* Ember assertions work more like console.assert e.g. they are now uncatchable
* Update ember-dev
* Visit helper update router url before handling it
* Moved set of events to listen on by default to a property of EventDispatcher so it can be overridden
* Fix typo in array mixin docs
* Clarify subclasses of Ember.CoreView #2556
* Fix naming of _displayPropertyDidChange in comment
* Assert keyName not null and not undefined in get() and set()
* Add `debounce` to Ember.run. Uses `backburner.debounce`
* Cleaned up a bad check inside of `Ember.View._hasEquivalentView` that was causing routes with the same template and controller, but different view classes, not to render.
* Add documentation and test for Ember.Handlebars.helper
* Fix ember-dev s3 push.
* Fix App#reset to correctly reset even when Router.map was never called.
* Added test case that the render helper throws when a controller name doesn't resolve
* Release tooling improvements
* Adds assertion for misnamed controller name provided to render helper. [Fixes #2385]

*Ember 1.0.0-rc.5 (June 01, 2013)*

* Added assertion for incorrect container lookup names
* adding docs for Ember.beforeObserver
* Remove ember-testing from production build
* Fixed bug with promises on startup. Fixes #2756.
* sync router.js fixes App#reset in ember-testing issue
* Notes that replaceWith only works with 'history' - Fixes #2744
* Fix failing tests in IE7 by normalizing URL
* Update backburner to fix IE8 failing test
* Update Backburner.js fixing the performance regression introduce in rc4
* maintain ruby'esq version string for gems
* remove starter_kit upload task (we just use the github tarbals)

*Ember 1.0.0-rc.4 (May 27, 2013)*

* Loader: improve missing module error message
* Fix click test helper selector context
* fixes #2737: 'In the Router, if ApplicationController is an ObjectController, currentPath is proxied to the content.'
* Update backburner with autorun release
* use Ember.run.join internally for App#reset
* Add Ember.run.join
* Include 1.10 in jQuery version check
* Fix to ignore internal property in `Ember.keys`
* ensure willDestroy happens in action queue so live objects have a chance to respond to it before destroy
* Fix view leak (issue #2712)
* Added logging of view lookups
* App learns to LOG_ACTIVE_GENERATION
* Added support for calling multiple async test helpers concurrently
* fix misleading docs [fixes https://github.com/emberjs/website/issues/485]
* Added the ability to chain test helpers
* BREAKING: Move setting controller's `model` into setupController
* Updated ember-latest jsbin starting point URL
* Documentation for ComputedProperty cachable
* Mask deprecation warning in metaPath testing
* mask deprecation warnings (when knowingly triggering them)
* Deprecate Ember.metaPath
* Treat {{#each}} as {{#each this}}
* Set actions as the default run loop queue
* Replace Ember.RunLoop with Backburner.js
* Deactivate route handlers before destroying container in App.reset() - Upgrade router.js micro-framework
* Create Test Adapter to keep ember-testing framework agnostic
* Simplify not-null-or-undefined checks
* [fixes #2697]
* update doc example to current router
* Ember.computed learns oneWay computed
* Find helper now throws when element not found and added selector context
* Fix downloads link for starter-kit
* Move /** @scope */ comments inline to their extend calls
* fixing JSON syntax error and upgrading ember-handlebars-compiler dependency to 1.0.0-rc.3
* Documentation: fix code block of Ember.String.capitalize
* Ember.Deferred now handles optional then handlers.
* upgrade ember-dev
* App#reset now only brings it's own run-loop if needed.
* gitignore bundler/* this allows for a local bundle --standalone
* Small corrections to Route.events documentation.
* Add assertion about setting the same current view to multiple container views
* Remove SC compatibility in Ember.Array
* Document and add assertion reflecting that helpers created with registerBoundHelper don't support invocation with Handlebars blocks.
* Trigger change in fillIn helper in ember testing
* Fix undefined error when promise rejected on startup
* Ember testing capture exceptions thrown in promises
* Rewrite `EMBER_VERSION` with `Ember::VERSION`
* Fix docs to use extend instead of create when setting observers
* Makes partial helper only lookup the deprecated template name if the first try is unsuccessful.
* Removed duplicate test for normalizeTuple
* Ember testing update url in visit helper
* bump RSVP (it now has RSVP.reject)
* Make parentController available from an itemController
* Stop unnecessary `jQuery.fn` extension
* Include `Ember::VERSION` in 'ember-source' gem
* Create Ember.Test with registerHelper method
* Improve {{render}} docs.
* Don't add disabled class if disabledWhen not provided
* More accurate, helpful error message for handlebars version errors.
* Adds disabledWhen option to {{linkTo}} helper
* Clean up pendingDisconnections propertly
* Make router's render idempotent
* Switch from bind to on for routing handlers.
* Switch from delegate/undelegate to on/off for EventDispatcher.
* Remove IE specified test
* Adding regression test
* Remove unused helper function
* This function is already defined as `set`
* Deferred self rejection does not need special handling
* Fix rejecting a deferred with itself
* Fix CollectionView.arrayDidChange documentation
* ember-testing: Make wait a promise and a helper
* tests on chained helpers added ember-testing for running in qunit
* Added `routeTo` for event-based transitions
* Prevent unnecessary re-rendering when only route context has changed
* Add test for visit helper in ember testing
* Reduce the polling interval to make tests run much faster
* Update route-recognizer - Fixes #2559
* Revert "Use isNone to check tag name"
* Support for redirection from ApplicationRoute
* Improving Ember.Select's null-content regresion test
* Prevent another exception on empty Ember.Select.content
* prevent exception on empty Em.Select content
* deprecate the defaultContainer (see: http://git.io/EKPpnA)
* RSVP is now promise/a+ 1.1 compliant
* Fix test for setTimeout with negative wait for older IE
* Use `Function.prototype.apply` to call `setTimeout` on older IE
* Use Ember.isNone
* Fixed view subclasses being instrumented as render.render.*
* Fixes #2526 - Updates JsFiddle and JsBin links for rc.3
* Add tests to deferred mixin
* Allow missing whitespace for assertion fot html text
* Fix incrementProperty/decrementProperty to be able to use with 0
* RSVP2
* Adds the ability to specify the view class used by the outlet Handlebars helper
* Make view helpers work with bindings
* get of property in false values should return undefined
* Really normalize hash params this time
* Normalize Ember.Handlebars.helper hashes
* Fix bug with Ember.Handlebars.helper
* Ember.EventDispatcher is now container managed.
* typeInjection's public api is via injection
* App#reset now triggers a eventDispatcher teardown
* Added docs of ArrayContentDidChange for array
* Move linkTo docs to helper instead of LinkView
* Use tag name supported by html 4
* Fix to use `Ember.ArrayPolyfills.forEach`
* Switch assertion for simulated Ember.create
* document {{input}} and {{textarea}} helpers
* convert bools to flags so it is easier to add new ones
* Fix to use `Ember.ArrayPolyfills.forEach` for IE8
* Skip Object.getOwnPropertyDescriptor only IE8
* Use stub `Object.create` for IE8
* Force downcase tag name for IE8
* rake release:gem + some cleanup
* Reduce late time to less than resolution capability of `setTimeout`
* Kepp timers order
* Adjust wait time to tick next run loop for more browsers
* additional Controller#needs documentation
* make use of Ember.isNone explicit in Ember.isEmpty
* Added API docs for 'needs' property of controller
* Use isNone to check tag name
* Added length property to Ember.Map

*Ember 1.0.0-rc.3 (April 19, 2013)*

* fn.call is wasteful when the thisArg is not needed.
* dont needlessly close-over and rebuild insertViewCollection
* Don't apply href to LinkView that isn't using 'a' tag
* Documents {{linkTo}}
* Include ember-testing in full build
* Use `jQuery.is(':disabled')` instead of `jQuery(':disbled').length` for Opera
* Remove assigned but unused variable
* Document run.scheduleOnce, truncate run.once docs. Fixes #2132.
* fix failing tests for outerHTML fallback
* don't rely on EXTEND_PROTOTYPES == true
* Fixes Ember.EnumerableUtils without extend prototypes
* Do not flag .generateController for documentation.
* Do not build the docs for `.cachable`. Fixes #2329.
* cleanup MutableEnumerable documentation
* Add Ember.Application#removeTestHelpers
* Fix a couple issues
* First pass of work for the ember-testing package
* Fixes error in documentation referring to non-existent 'Customizing Your Bindings' section
* Fix method comments
* Fix redirecting to child routes
* Fixes to MetamorphView's DOMManager replace
* Fixes #870 Lazy destruction + App#reset issues
* Eliminate unused variables
* Point to updated preconfigured starting points for JSFiddle/JSBin with latest Ember build that is now being auto-posted to builds.emberjs.com
* Fixes #2388: Added if statement to _resetSubControllers
* scope cached state transition hashes to the state manager class, so extending and mixins work with StateMangers as expected
* Fixes for upload of published builds.
* Update to latest ember-dev so that publish task can work properly
* Configure Travis for automatic deploy to AWS
* Add missing item type
* Do no emit Ember.alias deprecation warnings during alias tests
* add invokeRecursively to ViewCollection
* Failing test showing StateManagers using mixins to get some of their states have unexpected behavior
* Fix HistoryLocation rootURL handling and webkit workaround
* Remove unused argument from helper functions
* Use `toArray` to remove duplication
* Allow option view for Ember.Select overwritable
* Actually make Ember.alias() print deprecation warnings.
* use ``Ember.String.fmt`` instead of String extension
* automatically upload all passing builds to s3
* [Fixes #2424] App#reset
* s/nexts/these (nexts is not a word)
* More verbose error message on failed linkTo routing attempts
* viewName is a property
* remove uneeded closures
* JSDoc should use {*} for mixed types instead of {anything} and {any}
* add an "includeSelf" parameter to "invokeRecursively"
* Fix ArrayController#length when content is not explicitly set
* Close #2043 - fix issue with removing last element in collection
* Stop application template from duplicating on re-render
* assertion to catch mixins being passed to Object.create
* Enhance Ember.TargetActionSupport and introduce Ember.ViewTargetActionSupport
* fix {{textarea}} assert message
* Test for unwatch methods on object length property
* Tests for watch methods on length properties
* Test for isWatching on length property of an object
* Move Ember.typeOf to metal
* Fix array watching issue. Was affecting more than just plain arrays due to differences between typeOf and isArray.
* Remove mention of passing mixins to create.
* Revert "Fix Application#reset destroy issue"
* Fix view helper documentation and example to reflect context
* Ignore webkitStorageInfo during namespace lookup to avoid warning
* Fix Application#reset destroy issue
* Make Chrome initial popstate workaround account for rootURL
* Use a string instead of an array in RenderBuffer
* Convert a for in loop to a plain for loop
* Improve view container lookup performance
* remove uneeded asynchrony from Ember.Deferred tests
* remove unneeded asynchrony from routing tests
* Add {{text area}}
* Default text input action to 'enter'
* Add {{input action="foo" on="keyPress"}}
* More metal cleanup
* Better organize ember-metal and cache function lookups.
* remove sync from render to buffer
* make tests not depend on synchronous change events
* fix test not to expect synchronous observers
* Define Mixin properties in prototype
* Update ember-dev gem to latest version
* Share empty arrays in Ember.View prototype. Lazily slice it upon manipulation.
* Add views to Ember.View.views upon insertion in DOM rather than on init. Fixes #1553
* Make object destruction async so we can reduce churn when destroying interconnected object graphs.
* Define Ember.CoreObject#willDestroy. Fixes #1438.
* cleanup unneeded volatile()
* Match the transitionTo APIs.
* Avoid recursively calling transitionTo.
* Improve the performance of view notifications and transitions.
* Extract a private ViewCollection class to aid in manipulating several views at once.
* Add support for {{input type="checkbox"}}
* Add Ember.Handlebars.helper
* Add {{input type="text"}}
* Insert adjacent child views in batches rather than individually.

*Ember 1.0.0-rc.2 (March 29, 2013)*

* Improved the App initialization process and deprecated Ember.Application#initialize. If you were using this, use deferReadiness and advanceReadiness instead.
* Added support for Ember.Application#then which fires similarly to the isReady hook
* Added more Ember.computed macros
* Added readOnly flag for computed properties
* Enumerable#compact now removes undefined values
* Fixed issue with unregistering actions on virtual views
* Make Ember.LinkView public
* Add support for jQuery 2.0
* Support browsers (FF 10 or less) that don't support domElement.outerHTML
* Made it easier to augment the Application's container's resolver
* Support tag as an alias for tagName in the {{view}} helper
* Add 'name' to attributeBinding for Ember.TextField and Ember.Select
* Return merged object from Ember.merge
* Deprecate setting tagNames on Metamorphs - Refs #2248
* Avoid parent's implicit index route clobbering child's explicit index.
* App#reset behaves more closely to App#create
* Make Evented#on, #off, and #one chainable
* Add basic implementation of allowedKeys for the {{action}} helper
* Improved Ember.Array#slice implementation
* Fix ArrayProxy arrangedObject handling - Fixes #2120, #2138
* Added ability to customize default generated controllers and routes
* Better HistoryLocation popstate handling - Fixes #2234
* Fix an issue with IE7
* Normalized Ember.run.later and Ember.run.next behavior.
* Fix issue where classNameBindings can try to update removed DOM element.
* Ember.Array methods always return Ember.Arrays
* RSVP is now exposed as Ember.RSVP
* ObjectProxy does not attempt to proxy unknown properties on create
* Can now set ENV.LOG_VERSION to false to disable version logging
* Ember.ArrayController#lastObject no longer raises when empty
* Fixes to {{render}} helper when used with model
* Improvements to {{linkTo}} controller handling
* Fix {{bindAttr}} when targeting prop in {{#each prop in array}} - #1523
* String#camelize lowercases the first letter
* Other miscellaneous bug fixes and documentation improvements

*Ember 1.0.0-rc.1 (February 15, 2013)*

* Upgrade to Handlebars 1.0.0-rc.3
* Update RSVP.js
* Update router.js
* Support 0 values for input tags
* Support for jQuery 1.9
* ArrayController now defaults to empty array
* Added Vagrant support for setting up a development environment
* Adds {{each itemController="..."}}
* Fix issues where route transitions would not register properly
* Initial support for Application#reset
* Fix handling of keywords in bind helpers
* Better handling of DOM properties
* Better handling of complex {{#if}} targets
* {{linkTo}} shouldn't change view context
* Router#send accepts multiple params
* Provide a view's template name for debugging
* Create activate and deactivate hooks for router
* {{action}} targets are now looked up lazily
* The model for Route#render is now bound
* Improvements to ContainerView
* Added 'pattern' attribute to text field for iOS.
* CollectionView context is now its content
* Various enhancements to bound helpers: adds multiple property support to bound helpers, adds bind-able options hash properties, adds {{unbound}} helper support to render unbound form of helpers.
* Add App.inject
* Add Ember.EnumberableUtils.intersection
* Deprecate Controller#controllerFor in favour of Controller#needs
* Adds `bubbles` property to Ember.TextField
* Allow overriding of Ember.Router#handleURL
* Allow libraries loaded before Ember to tie into Ember load hooks
* Fixed behavior with Route#render and named outlets
* Fix bug where history location does not account for root URL
* Allow redirecting from mid-route
* Support string literals as param for {{linkTo}} and {{action}}
* Empty object proxies are no longer truthy in {{#if}}

*Ember 1.0.0-pre.4 (January 17, 2013)*

* Add {{partial}}
* Fix regressions in router.js
* Support jQuery 1.9.0
* Use the controller with the same name as the template passed to render, if it exists

*Ember 1.0.0-pre.3 (January 17, 2013)*

* BREAKING CHANGE: New Router API
* BREAKING CHANGE: `Ember.Object.create` behaves like `setProperties`. Use `createWithMixins` for the old behavior.
* BREAKING CHANGE: No longer default a view's context to itself
* BREAKING CHANGE: Remove the nearest view computed properties
* Significant performance improvements
* Bound handlebars helpers with `registerBoundHelper`
* Ember.String improvements
* TextSupport handles input, cut, and paste events
* Add `action` support to Ember.TextField
* Warn about using production builds in localhost
* Update Metamorph
* Deprecate Ember.alias in favour of Ember.aliasMethod
* Add Ember.computed.alias
* Allow chaining on DeferredMixin#then
* ArrayController learned itemControllerClass.
* Added VagrantFile and chef cookbooks to ease ember build for developers.
* Provide an Ember.Handlebars precompilation package
* Removed Tab controls
* Fix Chrome (pre v25) MutationObserver Memory Leak
* Update to Promises/A+ compatible RSVP
* Improved instrumentation
* Rename empty to isEmpty and none to isNone
* Added support for toStringExtension to augment toString
* Implement a default computed property setter.
* Add support for unhandledEvent to StateManager.
* Load external dependencies via an AMD shim
* Pass in the old value into the CP as a third argument
* Deep copy support for NativeArray
* Added an afterRender queue for scheduling code to run after the render queue has been drained
* Implement _super() for computed properties
* Miscellaneous bug fixes
* General cleanup

*Ember 1.0.0-pre.2 (October 25, 2012)*

* Ember.SortableMixin: don't remove and reinsert items when their sort order doesn't change.  Fixes #1486.
* Fix edge cases with adding/removing observers
* Added 'disabled' attribute binding to Select
* Deprecate usage of {{collection}} without a class in favor of {{each}}
* Changing `Ember.Handlebars.getPath` to `Ember.Handlebars.get` for consistency. This addresses #1469.
* Since `$.uuid` was removed from jQuery master, we're switching to using `Ember.uuid` instead.
* Add Ember.View#nearestOfType, deprecate nearestInstanceOf
* Adds support for globbed routes
* Remove CP_DEFAULT_CACHEABLE flag
* Remove VIEW_PRESERVES_CONTEXT flag
* Replace willRerender with willClearRender
* Bumped jQuery requirement to 1.7.2+, explicitly forbidding 1.7 and 1.7.1 (see: #1448)
* Add Ember.String.classify() to string extensions
* HistoryLocation now utilizes history.replaceState
* Add a basic instrumentation API
* Allow extension of chosen prototypes instead of the current all or none.
* Remove dependency on `window` throughout Ember
* Don't attempt to concat a concatenatedProperty onto an object that doesn't have a concat method
* Remove ember-views dependency from ember-states
* Multiselect updates array content in place.
* Support applications without a router
* Add Ember.Deferred mixin which implements promises using RSVP.js
* Fix for popstate firing on page load.
* Fixed bug in CP setter where observers could be suspended and never restored.
* Fixed a bug with setting computed properties that modify the passed in value.
* Initial work to allow operation with handlebars runtime only
* A listener registered with one can be removed with off
* Calling removeListener without method should remove all listeners
* Add autoinit flag to Application to call initialize on DOM ready.
* Create view for application template if no ApplicationView.
* Remove support for inline anonymous templates.
* Rename createRouter to setupRouter to make clear.
* Extract createRouter from Application#initialize
* Extract runInjections from Application#initialize
* Simplify syntax so we can extract more easily
* Extract createEventDispatcher from Application#init
* Update for Handlebars 1.0.rc.1
* Fix State.transitionTo to handle multiple contexts
* Cleanup classNameBindings on remove
* Support defining injections to occur after other injections
* Computed prop setter improvements
* fix :: syntax in classNameBindings to work with falsy values
* Fix Ember.Error properties
* Improved error handling with Ember.onerror
* Adds currentPath to Ember.StateManager
* Provide default args to tryInvoke - fixes #1327
* Fix a bug in multi-selects with primitive options
* Fix formatURL to use rootURL and remove formatPath
* Fixing Ember.Router.route when rootURL is used
* ContainerViews should invalidate `element` on children when rendering.
* Add test for selecting in multi selects with prompts
* Fix: Passing a regex to split in IE8 returns a single item array, causing class names beginning with a colon to fail to render in IE8.
* Adding itemViewClass attribute to the each helper.
* Reorganize load hooks to be more sane
* Improve application readiness framework
* Small restructuring of ArrayProxy
* Add #setObjects to mutable array. A helper for replacing whole content of the array with a new one.
* Fixed selecting items in ember multi-selects
* Add disconnectOutlet method to controller
* The content property of an ArrayProxy instance should be defined before modifying it
* Adds a has() method to Ember.OrderedSet
* Adds hooks for suspending observers
* Check that a controller inherits from Ember.Object before instantiating it to the router.
* Support jQuery 1.8 - fixes #1267
* Ember.empty returns true if empty Ember.ArrayProxy
* add scheduleOnce and remove flag
* add various lifecycle tests to check updated ContainerView path. Expose problem with flag for scheduling one time.
* Moving location tests to routing package
* Make outlet a Metamorph view
* Tests showing problem with adding and replacing
* refactor ContainerView children rendering to not make assumptions at scheduling time, just at render time.
* Remove remaining references to viewstates
* Select element should initialize with the correct selectedIndex when using valueBinding
* Remove deprecated Ember.ViewState.
* Handle undefined element in bindAttr and classNameBindings
* Render now uses context instead of _context
* Better version replacement regexp
* Outlets reference context instead of controller.
* Rakefile :clean remove 'tmp' folder
* Performance improvements

*Ember 1.0.pre (August 03, 2012)*

* Return undefined instead of empty jQuery object for Ember.View#$ when not in DOM
* Adds didDefineProperty hook
* Implement immediateObserver placeholder in preparation for making observers asynchronous
* Change {{action}} API for more explicit contexts
* Add connectControllers convenience
* Assert that transitionTo at least matched a state
* Delay routing while contexts are loading
* Also rename trySetPath to trySet
* Replaced getPath/setPath with get/set
* Remove LEGACY_HANDLEBARS_TAG flag
* Add two new core methods to allow invoking possibly unknown methods on objects
* Change ternary syntax to double colon sytax
* Add tests for ternary operator in class bindings
* Test for defined Router lacking App(View|Controller)
* Allow alternate clicks for href handling - Fixes #1096
* Respect initialState when transitioning to parent of current state - Fixes #1144
* add reverseObjects
* Fixing rootURL when path is empty
* HistoryLocation appends paths to router rootURL
* Make Ember.Logger support the 'info' and 'debug' methods on fallback (for IE8).
* Support currentView on init if ContainerView is created with one
* {{bindAttr class="this"}} now works; fixes #810
* Allow connectOutlet(outletName, name, context) syntax
* turn on mandatory setter for ember-debug if not set
* Change the default setUnknownProperty to define it before setting.
* {{view}} now evaluates the context of class bindings using the same rules applied to other bindings
* dataTransfer property for drag and drop events
* require jQuery 1.7, no longer accept 1.6
* add mandatory setter assertion
* Add date comparison to Ember.compare
* We use jquery event handling for hashchange/popstate
* Deprecate Ember.Tabs - Fixes #409
* Remove data-tag-name "feature" from <script> tags
* Only register Ember.View.views for non virtual views
* Add support for tabindex in Ember Controls.
* Only push new history when initialURL has changed
* Support basic States inside of Routes
* Refactor context handling for States and Routes
* Make Map copyable
* Assert that path passed to urlFor is valid
* Do not run functions passed to Ember.assert, Ember.warn, and Ember.deprecate
* Allowing developer to turn off verbose stacktrace in deprecation warnings
* Ember.Route.serialize must return a hash
* lazy setup of ComputedProperties
* change convention from var m = meta(obj) to var meta = metaFor(obj)
* add hook for desc for willWatch and didUnwatch
* Call transitionEvent for each nested state - Fixes #977
* Define a 'store' property in ControllerMixin, to avoid proxy-like handling at router initialization (controllers store injection).
* if there is no context, allow for views without controllers
* Add MapWithDefault
* serialize route states recursively
* urlForEvent for a route with a dynamic part doesn't serialize the context
* Don't stopPropagation on action handling by default
* Implement a route's navigateAway event
* Change app.stateManager to app.router
* Allow a one-time event listener on Ember.Evented
* Rename `fire` to `trigger`
* change sendEvent signature from sendEvent(obj, name, …) to sendEvent(obj, name, params) to avoid copying the arguments. Conflicts:
* Deprecate Ember.ViewState
* remove Ember.MixinDelegate
* Call preventDefault on events handled through {{action}}
* Call transitionEvent on initialStates as well as targeted state
* During apply not applyPartial, chains maybe setup, this makes sure they are updated.
* allow computed properties to be overridden
* Change connectOutlet API to prefer Strings
* Fix bug with Ember.Router#route not reflecting redirections in location
* Give Ember.Select prompt an empty value
* Create Ember.ArrayPolyfills
* Rename ArrayUtils to EnumerableUtils
* Use transitionTo rather than goToState
* Improve ArrayUtils by removing unnecessary slices
* Use evented system for dom events on views
* Fix switchToUnwatched so ObjectProxy tests pass.
* Skip mixin properties with undefined values
* Make defineProperty override native properties
* Fix unsupported method errors in older browsers
* Improved Ember.create shim
* Can't use lib/ember.js because we use that for precompiling, so let's use dist/distold instead
* Use `getPath` instead of `get` in computed macros in order to allow 'foo.bar' dependencies
* A route's `serialize` should handle null contexts
* Router.location cannot be null or undefined
* Use 'hash' as default location implementation on Router
* Clean up location stubbing in routable_test
* Instantiate Ember.Location implementation from Router
* Add NoneLocation
* Add options hash syntax to connectOutlet.
* Added 'ember-select' CSS class to Ember.Select, as per the convention with other included views.
* Fix Ember.setPath when used on Ember.Namespaces
* Remove async transitions.
* Enumerate all properties per injection.
* Injections can specify the order they are run.
* Make sortable test deterministic
* Improve invalidation of view's controller prop
* Cleaning up in history location
* Removing lastSetURL from setURL
* Fix bug with computed properties setters not triggering observers when called with a previous value
* Fix failing test
* Adding popstate tests for history based location
* Splitting location implementations from Location
* Use accessors for eventTransitions
* Finish implementation of Sortable mixin
* Move sorting into separate mixin
* Crude sorting on ArrayController
* Split ArrayProxy into content and arrangedContent
* Fix broken upload_latest task by specifying version for github_api
* Add some convenience computed property macros to replace the major usages of binding transforms
* Initial pushState based location implementation
* Support #each foo in this and #with this as bar
* `collection` should take emptyViewClass as string
* Don't update the route if we're routing
* Don't special-case the top-level '/'
* Make routing unwind properly
* Replace occurances of goToState with transitionTo.
* No longer support RunLoop instantiation without `new`.
* Improve naming and code style
* Guard mergeMixins parameters more generally
* Guard against implicit function application by Ember.assert
* Use Ember.assert instead of throw
* Guard against undefined mixins
* Remove unused local variables
* Update gems
* Enable selection by value in Ember.Select.
* Update build URL
* Fix issue with Ember.Select when reselecting the prompt
* Call setupStateManager in initialize, not in didBecomeReady
* Let ES5 browsers actually work
* Lookup event transitions recursively in the ancestor states.
* Support global paths in the with/as helper. Fixes #874
* Views should inherit controllers from their parent
* Semi-hackish memory management for Ember.Application
* Transition to root to enable the back-button
* Insert ApplicationView by default
* Respect href parameter for {{action}}
* Allow setting `target` on `ObjectController`
* Remove deprecated functionality from get/set
* urlFor should raise an error when route property is not defined
* fix build by checking VIEW_PRESERVES_CONTEXT
* Only call formatURL if a location is defined
* URL generation takes into account location type
* Rename templateContext to context
* Change default template context to controller
* Removes deprecated label wrapping behavior and value property of Ember.Checkbox
* ControllerObject class can be initialized with target, controllers and view properties
* Add Ember.State.transitionTo
* Wire up {{action}} to emit URLs
* Use standard StateManager send/sendRecursively and convert state method arguments to include options hash when necessary.
* Correct state transition name to reflect StateMachine state nesting.
* Add urlFor to Router
* make transitionEvent on state manager configurable
* The router's initialState is `root`
* Add redirectsTo in routes
* Make identical assertion messages distinguishable
* Check that tests don't leave open RunLoops behind
* Better Handlebars log helper
* Disallow automatic creating of RunLoops during testing; Require manual Ember.run setup.
* ObjectController
* rename location `style` to `implementation` and add `registerImplementation` method to ease custom implementations
* some sugar for Router initialization
* Fix initialization with non routable stateManager
* bindAttr should work with global paths
* Unbundled Handlebars
* Add Ember.Controller and `connectOutlet`
* Initial implementation of outlets
* Implement modelType guessing.
* Add support for modelType in the router

*Ember 0.9.8.1 (May 22, 2012)*

* Fix bindAttr with global paths
* Fix initialization with non routable stateManager
* Better jQuery warning message
* Documentation fixes

*Ember 0.9.8 (May 21, 2012)*

* Better docs
* Preliminary routing support
* Properly handle null content in Ember.Select - fixes #775
* Allow a context to be passed to the action helper
* Notify parentView of childView changes for virtual views
* Extract Ember.Application into a separate package
* Better console handling
* Removed warnings about element not being present in willInsertElement
* Removed old deprecated RunLoop syntax
* Add support for "input" event handlers
* Removed deprecated getPath/setPath global support, deprecated star paths
* Removed Ember.Set.create with enumerable
* Add Ember.Binding.registerTransform
* States should create a childStates array
* Always send Array#contentWillChange with contentDidChange
* Updated Metamorph - fixes #783
* Re-enable enumerable properties: [], firstObject and lastObject
* Add support for #each foo in bar
* Implement {{#with foo as bar}} syntax
* Fixed ordering of MutableArray#unshiftObjects
* Fix Em namespace in dev mode
* Add currentView property to Ember.ContainerView
* Namespace debugging functions, ember_assert, ember_deprecate, and ember_warn are now Ember.assert, Ember.deprecate, and Ember.warn.
* Rename BindableSpanView -> HandlebarsBoundView
* Updated Handlebars to 1.0.0.beta.6
* Ember.cacheFor should return falsy values
* Handlebars actions use a stateManager by default
* Bindings should connect to `this` and not the prototype.
* Fix security error w/ Opera and Frames - fixes #734
* Warn when attempting to appendTo or replaceIn with an existing Ember.View
* Change the context in which {{view}} renders
* Improve error when sending an unimplemented event
* Change didInsertElement function to event callback - fixes #740
* Precompile defaultTemplates for production builds
* Updated uglifier - fixes #733
* Improved the testing stack
* Using the colon syntax with classBinding should allow truthy values to propagate the associated class
* Add safeHtml method to String
* Improved compatibility with Handlebars.SafeString
* Deprecate Ember.Button - closes #436
* Refactor ember-states/view_states out into ember-viewstates so that states is free of ember-views dependency.
* Prevent classNames from being displayed twice
* Added ComputedProperty#volatile to turn off caching
* Support making Computed Properties cacheable by default

*Ember 0.9.7.1 (April 19, 2012)*

* Better escaping method for RenderBuffer
* More rigorous XSS escaping from bindAttr

*Ember 0.9.7 (April 18, 2012)*

* RenderBuffer now properly escapes attribute values. Fixes XSS vulnerability documented in #699.
* Make options an optional argument to Ember.Handlebars.getPath
* getProperties can be called with an array of property names
* Allow for jQuery prereleases and RCs - fixes #678
* Raise if both template and templateName appear
* DRY up createChildView initialization
* Ember.ContainerView should propagate template data
* allows yielded template blocks to be optional
* Fixed substate/parentState test
* Inline views should always have an id - Fixes #655
* Ember.View should not require view method sharing event name.
* Refactor and cleanup Ember.Checkbox
* Normalize keyword paths so that observers work
* Expose view and controller keywords to templates
* Ember.Select allows array selections when multiple=false.
* Ember.ArrayUtils.objectsAt returns correct objects.

*Ember 0.9.6 (March 30, 2012)*

* Significant internal performance improvements
* Improved performance of RenderBuffer
* Avoid unneceesary ping-ponging in binding updates
* Fix infinite loop caused by jQuery.extend with array in older browsers
* Added ENV.SHIM_ES5 option to improve compatibility with Prototype.js
* Added Ember.Evented mixin for internal events
* Removed YES and NO constants
* No longer alias as SC/Sproutcore
* Deprecate lowercase Namespaces
* Improved "destroy" method and added "willDestroy" and "didDestroy" callbacks
* Support static classes in bindAttr
* Allow 'this' to be used in bindAttr
* Make sure States are exited in the proper order
* Deprecate re-rendering while view is inBuffer
* Add contextmenu event support
* {{action}} helper event includes view and context
* Simplified parameters passed by {{action}} helper to StateManager
* Allow the {{action}} helper to use "send" as the action name
* Collection itemViewClass itemHash bindings should be resolved in the proper context.
* Honor emptyViewClass attribute in collection view helper
* Allow View attributeBindings to be aliased.
* Add Ember.getWithDefault
* Add Ember.computed(key1, key2, func)
* Add Ember.Map
* Improvements to OrderedSet
* Warn if classNames or classNameBindings is set to non-array
* Warn when setting attributeBindings or classNameBindings with {{view}} helper
* Warn if user tries to change a view's elementId after creation
* Remove contained items from Ember.Set when calling #clear
* Treat classNameBindings the same as classBinding in the view helper
* Added maxlength to TextSupport; added size to TextField; added rows and cols to TextArea
* Fix bug where DOM did not update when Ember.Select content changed
* Dereference views from parent when viewName is specified and the view is destroyed
* Added "clear" method to Ember.MutableArray
* Added Ember.cacheFor to peek at computed property cache
* Added support for multiple attributes to Ember.Select
* Fix security warning in older Firefox
* Re-render views if the templateContext is changed
* More sugar for creating complex bindings
* Fixed bug where a class could not be reopened if an instance of it had already been created
* Enable unnamed Handlebars script tags to have a custom id with the `data-element-id` attribute
* Testing improvements including headless tests (rake test) and JSHint
* Improved framework build process
* API documentation improvements
* Added benchmarking harness for internals


*Ember 0.9.5 (February 17, 2012)*

* Add Handlebars helper for {{yield}}
* Add a .jshintrc
* Add layout support to Ember.View
* Allow state managers to control their own logging
* Print more useful debug information in state manager
* Fix issues that prevented Ember from being used in iframes
* Fix path resolution for states
* State manager should raise if an event is unhandled
* Attribute Bindings should handle String objects - Fixes #497
* Fixed each/else - fixes #389
* Updated Metamorph - fixes #449
* States hashes misbehave when including classes
* The action helper should prevent default behavior on it's attached element
* Pass the event, view, and context to {{action}} helper actions
* #454 State Exit Methods Should Be Called In Reverse Order
* #454 test StateManager should send exit events in the correct order when changing to a top-level state
* Retrieve child views length after potential mutations
* Metamorph's replace now recursively invalidates childView elements
* Fixes a bug where parent views were not being set correctly when multiple views were added or removed from ContainerView
* Views removed from a container should clear rendered children.
* ContainerView should set parentView on new children
* Add state manager compatibility to action helper
* Adds ability to save metadata for computed properties
* Don't parse text/html by default. Use ENV.LEGACY_HANDLEBARS_TAG to restore this functionality. - Fixes #441
* Fix overzealous deprecation warnings
* Fix bug such that initialState *and* start states will be entered
* Miscellaneous documentation improvements
* Better framework warnings and deprecations

*Ember 0.9.4 (January 23, 2012)*

* Add Ember.Select control
* Added Ember.Handlebars action helper to easily add event handling to DOM elements without requiring a new view
* jQuery 1.7 compatibility
* Added a runtime build target for usage with Node.js
* Instantiate a ViewState's view if it's not already an instance
* In addition to having a rootElement, state managers can now have a rootView property. If this is set, view states will append their view as a child view of that view.
* Views now register themselves with a controller if the viewController property is set
* Other miscellaneous improvements to States
* Allows setting a custom initial substate on states
* ContainerView now sets the parentView property of views that are added to its childViews array.
* Removed ember-handlebars-format, ember-datetime
* Array's [] property no longer notifies of changes. Use @each instead.
* Deprecated getPath/setPath global support
* Ember.Application's default rootElement has changed from document to document.body
* Events are no longer passed to views that are not in the DOM
* Miscellaneous improvements to Ember.Button
* Add return value to Ember.TargetActionSupport.triggerAction()
* Added Ember.Handlebars.precompile for template precompilation
* Fix security exceptions in older versions of Firefox
* Introduce Ember.onerror for improved error handling
* Make {{this}} work with numbers within an #each helper
* Textfield and textarea now bubble events by default
* Fixed issue where Handlebars helpers without arguments were interpreted as bindings
* Add callbacks for isVisible changes to Ember.View
* Fix unbound helper when used with {{this}}
* Add underscore and camelize to string prototype extensions.
* View tagName is now settable from Handlebars <script> template via data-tag-name
* Miscellaneous performance improvements
* Lots of minor bug fixes
* Inline documentation improvements

*Ember 0.9.3 (December 19, 2011)*

* Make sure willInsertElement actually gets called on all child views. Element is still not guaranteed to work.
* Implement tab views and controller
* Fixed some parse errors and jslint warnings
* allow use of multiple {{bindAttr}}s per element

*Ember 0.9.2 (December 16, 2011)*

* add replaceIn to replace an entire node's content with something new
* Use prepend() and after() methods of Metamorph
* Update Metamorph to include after() and prepend()
* Fixed some missing commas which prevented bpm from working
* Safer Runloop Unwinding
* Adding support for <script type="text/x-raw-handlebars">
* Remove parentView deprecation warning

*Ember 0.9.1 (December 14, 2011)*

* Fix jslint warnings related to missing semicolons and variables defined twice
* Alias amber_assert to sc_assert for backwards compat
* Fix toString() for objects in the Ember namespace
* Clear rendered children *recursively* when removing a view from DOM.
* Manually assigns custom message provided new Ember.Error so it will appear in debugging tools.
* Add a currentView property to StateManager
* Duck type view states
* Add license file
* We don't need to support adding Array observers onto @each proxies, so don't bother notifying about them.
* Clean up some verbiage in watching.js
* Cleaned up the build script
* Fixed incorrect test
* Updated references to SproutCore to Ember
* Preserve old behavior for special '@each' keys.
* Making chained keys evaluate lazily and adding unit test
* Adding unit test to demonstrate issue #108.<|MERGE_RESOLUTION|>--- conflicted
+++ resolved
@@ -1,57 +1,3 @@
-<<<<<<< HEAD
-* Ember 1.1.2 (October 25, 2013)*
-
-  * [BUGFIX] Fix failures in component rendering. - Fixes #3637
-
-* Ember 1.1.1 (October 23, 2013)*
-
-  * [BUGFIX] Allow Ember.Object.create to accept an Ember.Object.
-
-* Ember 1.1.0 (October 21, 2013)*
-
-  * Make Ember.run.later more flexible with arguments - Fixes #3072
-  * Add assertion upon too many ajaxStop's.
-  * [BUGFIX] Fix an issue with concatenatedProperties.
-  * [BUGFIX] Throw a sensible exception from SubArray.removeItem when not found.
-  * [BUGFIX] Fix evaluateUnboundHelper properties
-  * Use Ember.Error consistently.
-  * [BUGFIX] Make Component.sendAction behave the same as {{action}} helper.
-  * [BUGFIX] uniq reduceComputed dependent keys.
-  * Don't allow registration of undefined factories.
-  * Decamelize handles strings with numbers
-  * [BUGFIX] Allow a reduceComputed to have an undefined initialValue.
-  * disallow container registration if the corresponding singleton lookup has already occurred Conflicts: 	packages/container/tests/container_test.js
-  * [BUGFIX] Soft-deprecate mixed binding syntax in view helper
-  * Universalize {{view}} helper quoteless binding syntax, prevent id binding
-  * disallow container registration if the corresponding singleton lookup has already occurred
-  * [BUGFIX] Fix edge case in `TrackedArray`
-  * Remove Route#redirect soft deprecation
-  * [BUGFIX] link-to, bound helper issues with arrays of primitives
-  * [BUGFIX] Don't use incompatible array methods
-  * [BUGFIX] `Ember.Object.extend` should allow any prorerty
-  * [BUGFIX] Fix to return `undefined` for `href` of {{link-to}}
-  * [BUGFIX] `Ember.keys` should return own property
-  * [BUGFIX] Fixes #3332 - Array Computed Properties should update synchronously
-  * [BUGFIX] Fixes issue when content is undefined for Ember.Select with optgroup
-  * [BUGFIX] `Ember.SubArray` operation composition fix.
-  * [BUGFIX] Fire observers for array computed changes.
-  * [BUGFIX] Added tests failing for issue #3331
-  * Fix a bug in suspendListeners
-  * [BUGFIX] Optimization: Clear the meta cache without using observers.
-  * [BUGFIX] Calling `replaceIn` would incorrectly move views from the `hasElement` to `inDOM`
-  * [BUGFIX] ReduceComputedProperty ignore invalidated property observers.
-  * Set source object as context for callbacks in computed array property
-  * allow to inject falsy values like 'false' and 'null'
-  * `Ember.TargetActionSupport`'s `sendAction` should support `null` as context.
-  * Create Ember.libraries for keeping track of versions for debugging. emberjs/data#1051
-  * components should declare actions in the actions hash
-  * Close #3307 – Fix unexpected behavior with functions in concatenated properties
-  * Add shortcut for whitelisting all modifier keys on {{action}} Modifier key-independent action helper use cases can be less verbose and more future-proof.
-  * Only throw an initialValue error if it is null or undefined (i.e. not 0 or some other falsy value)
-  * Improve message and logic around UnrecognizedURLError
-  * Incorrect error message in router.js
-  * Install default error handler on ApplicationRoute#actions, not #events
-=======
 * Ember 1.2.0-beta.4 (November 15, 2013)*
 
 * Allow keyboard events to work with the action helper.
@@ -156,7 +102,6 @@
 * Improve message and logic around UnrecognizedURLError
 * Incorrect error message in router.js
 * Install default error handler on ApplicationRoute#actions, not #events
->>>>>>> 81c2ff38
 
 *Ember 1.0.0 (August 31, 2013)*
 
